--- conflicted
+++ resolved
@@ -15,13 +15,8 @@
 edition       = "2018"
 
 [dependencies]
-<<<<<<< HEAD
-azure_sdk_core          = { path = "../azure_sdk_core", version = "0.30.0" }
-azure_sdk_storage_core  = { path = "../azure_sdk_storage_core", version = "0.30.0" }
-=======
-azure_sdk_core          = { path           = "../azure_sdk_core", version         = "0.35.0" }
-azure_sdk_storage_core  = { path           = "../azure_sdk_storage_core", version = "0.35.0" }
->>>>>>> 7c99a20e
+azure_sdk_core          = { path = "../azure_sdk_core", version = "0.35.0" }
+azure_sdk_storage_core  = { path = "../azure_sdk_storage_core", version = "0.35.0" }
 ring                    = "0.16"
 md5                     = "0.7"
 RustyXML                = "0.1"
